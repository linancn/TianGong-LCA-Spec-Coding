# OS generated files #
######################
.DS_Store
.DS_Store?
.Spotlight-V100
.Trashes
ehthumbs.db
Thumbs.db

# Byte-compiled / optimized / DLL files
__pycache__/
*.py[cod]
*$py.class

log.txt

# C extensions
*.so

# Distribution / packaging
.Python
build/
develop-eggs/
dist/
downloads/
eggs/
.eggs/
lib/
lib64/
parts/
sdist/
var/
wheels/
pip-wheel-metadata/
share/python-wheels/
*.egg-info/
.installed.cfg
*.egg
MANIFEST

# PyInstaller
#  Usually these files are written by a python script from a template
#  before PyInstaller builds the exe, so as to inject date/other infos into it.
*.manifest
*.spec

# Installer logs
pip-log.txt
pip-delete-this-directory.txt

# Unit test / coverage reports
htmlcov/
.tox/
.nox/
.coverage
.coverage.*
.cache
nosetests.xml
coverage.xml
*.cover
*.py,cover
.hypothesis/
.pytest_cache/

# Translations
*.mo
*.pot

# Django stuff:
*.log
local_settings.py
db.sqlite3
db.sqlite3-journal

# Flask stuff:
instance/
.webassets-cache

# Scrapy stuff:
.scrapy

# Sphinx documentation
docs/_build/

# PyBuilder
target/

# Jupyter Notebook
.ipynb_checkpoints

# IPython
profile_default/
ipython_config.py

# pyenv
#   For a library or package, you might want to ignore these files since the code is
#   intended to run in multiple environments; otherwise, check them in:
# .python-version

# pipenv
#   According to pypa/pipenv#598, it is recommended to include Pipfile.lock in version control.
#   However, in case of collaboration, if having platform-specific dependencies or dependencies
#   having no cross-platform support, pipenv may install dependencies that don't work, or not
#   install all needed dependencies.
#Pipfile.lock

# PEP 582; used by e.g. github.com/David-OConnor/pyflow
__pypackages__/

# Celery stuff
celerybeat-schedule
celerybeat.pid

# SageMath parsed files
*.sage.py

# Environments
.env
.venv
env/
venv/
ENV/
env.bak/
venv.bak/

# Spyder project settings
.spyderproject
.spyproject

# Rope project settings
.ropeproject

# mkdocs documentation
/site

# mypy
.mypy_cache/
.dmypy.json
dmypy.json

# Pyre type checker
.pyre/

# pytype static type analyzer
.pytype/

.secrets/secrets.toml

output
input
pdfs

.log
uv.lock
.ruff_cache/

/artifacts/

test.md
/temp/

/inline_prompt.txt

.secrets/secrets.toml.bak
.secrets/secret_key.md

test/data/json_ld

inline_prompt_jsonld.txt

<<<<<<< HEAD
input_data/
io/
=======
input_data/
>>>>>>> 8ebf49c6
<|MERGE_RESOLUTION|>--- conflicted
+++ resolved
@@ -168,9 +168,21 @@
 
 inline_prompt_jsonld.txt
 
-<<<<<<< HEAD
 input_data/
 io/
-=======
-input_data/
->>>>>>> 8ebf49c6
+
+/artifacts/
+
+test.md
+/temp/
+
+/inline_prompt.txt
+
+.secrets/secrets.toml.bak
+.secrets/secret_key.md
+
+test/data/json_ld
+
+inline_prompt_jsonld.txt
+
+input_data/